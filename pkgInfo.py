# -*- coding: utf-8 -*-
#
#  Custom package settings
#
#  Copyright (c) Honda Research Institute Europe GmbH
#
#  Redistribution and use in source and binary forms, with or without
#  modification, are permitted provided that the following conditions are
#  met:
#
#  1. Redistributions of source code must retain the above copyright notice,
#     this list of conditions and the following disclaimer.
#
#  2. Redistributions in binary form must reproduce the above copyright
#     notice, this list of conditions and the following disclaimer in the
#     documentation and/or other materials provided with the distribution.
#
#  3. Neither the name of the copyright holder nor the names of its
#     contributors may be used to endorse or promote products derived from
#     this software without specific prior written permission.
#
#  THIS SOFTWARE IS PROVIDED BY THE COPYRIGHT HOLDERS AND CONTRIBUTORS "AS
#  IS" AND ANY EXPRESS OR IMPLIED WARRANTIES, INCLUDING, BUT NOT LIMITED TO,
#  THE IMPLIED WARRANTIES OF MERCHANTABILITY AND FITNESS FOR A PARTICULAR
#  PURPOSE ARE DISCLAIMED. IN NO EVENT SHALL THE COPYRIGHT HOLDER OR
#  CONTRIBUTORS BE LIABLE FOR ANY DIRECT, INDIRECT, INCIDENTAL, SPECIAL,
#  EXEMPLARY, OR CONSEQUENTIAL DAMAGES (INCLUDING, BUT NOT LIMITED TO,
#  PROCUREMENT OF SUBSTITUTE GOODS OR SERVICES; LOSS OF USE, DATA, OR
#  PROFITS; OR BUSINESS INTERRUPTION) HOWEVER CAUSED AND ON ANY THEORY OF
#  LIABILITY, WHETHER IN CONTRACT, STRICT LIABILITY, OR TORT (INCLUDING
#  NEGLIGENCE OR OTHERWISE) ARISING IN ANY WAY OUT OF THE USE OF THIS
#  SOFTWARE, EVEN IF ADVISED OF THE POSSIBILITY OF SUCH DAMAGE.
#
#


name             = 'ToolBOSCore'

version          = '3.4'

category         = 'DevelopmentTools'

recommends       = [ 'deb://git-core',
                     'deb://git-svn',
                     'deb://graphviz',
                     'sit://External/CMake/3.4',
                     'sit://External/git/2.18',
                     'sit://External/subversion/2.18',
                     'sit://External/wine/3.5' ]

delete           = [ '*py.class' ]

usePatchlevels   = True

<<<<<<< HEAD
patchlevel       = 7
=======
patchlevel       = 1
>>>>>>> 89bc2850

install          = [ 'external',
                     'share' ]

installMatching  = [ ('', '^useFromHere.+'),
                     ('bin', '\\.bat'),
                     ('doc', '\\.(png|jpg|txt)$'),
                     ('doc/BuildSystemTools', '\\.png$'),
                     ('doc/Concepts', '\\.png$'),
                     ('doc/HowTo', '\\.png$'),
                     ('doc/Logos', '\\.(jpg|png|svg)$'),
                     ('examples', '\\.(py|c|conf)$') ]

gitOriginForCIA  = 'git@dmz-gitlab.honda-ri.de:ToolBOS/ToolBOSCore-Mirror.git'

sqLevel          = 'advanced'


# ToolBOSCore does not get compiled, hence no executable exists for the
# unittest.c examples or unittests that solely work on file level.
# By suppressing the following directories the C12 checker (Valgrind) will
# not attempt to run them. Also Klocwork (C10) shall not be invoked.
#
# HRI-EU copyright header has been replaced by typical BSD 3-clause license preamble

sqOptOutRules    = [ 'GEN04', 'C10' ]

sqComments       = { 'GEN03': 'confirmed, to be fixed',
                     'GEN04': 'package is published under BSD License',
                     'C10'  : 'do not invoke Klocwork on example files' }


# EOF<|MERGE_RESOLUTION|>--- conflicted
+++ resolved
@@ -52,11 +52,7 @@
 
 usePatchlevels   = True
 
-<<<<<<< HEAD
-patchlevel       = 7
-=======
 patchlevel       = 1
->>>>>>> 89bc2850
 
 install          = [ 'external',
                      'share' ]
