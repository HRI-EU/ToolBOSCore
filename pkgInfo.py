--- conflicted
+++ resolved
@@ -52,11 +52,7 @@
 
 usePatchlevels   = True
 
-<<<<<<< HEAD
-patchlevel       = 20
-=======
 patchlevel       = 0
->>>>>>> 76924b3e
 
 install          = [ 'external',
                      'share' ]
