--- conflicted
+++ resolved
@@ -9,11 +9,6 @@
 * tools for distributing and deploying SIT-packages
 * software quality guidelines and check routines
 
-<<<<<<< HEAD
-Documentation:
-
-[will be migrated from doxygen to markdown within next few days, please stay tuned]
-=======
 
 #### Setup 
 * [Installing ToolBOS on disk](doc/ToolBOSCore/Setup/InstallingToolBOS.md)
@@ -49,7 +44,6 @@
 * [userDoxyfile](doc/ToolBOSCore/How%20To's/UserDoxyfile.md)
 * [ToolBOS release rollback or beta-test ](doc/ToolBOSCore/How%20To's/ToolBOSBetaTest.md)
 * [Deprecated packages](doc/ToolBOSCore/How%20To's/DeprecatedPkg.md)
->>>>>>> 3308f00c
 
 
 Authors:
