--- conflicted
+++ resolved
@@ -166,8 +166,8 @@
         i             = 0
         numEnabled    = len( self.checkersEnabled )
 
-
-<<<<<<< HEAD
+        for (ruleID, rule) in self.checkersEnabled:
+
             if hasattr( rule, 'run' ):
                 logging.info( 'checking rule: %s', ruleID )
             else:
@@ -183,29 +183,11 @@
                 shortText = result[3]
                 logging.debug( shortText )
                 logging.info( 'checking rule: %s → %s', ruleID, status )
-=======
-
-        for (ruleID, rule) in self.checkersAvailable:
->>>>>>> c11fb71b
-
-            if ruleID in self.checkersEnabled:
-
-                logging.info( 'checking rule: %s', ruleID )
-                result = rule.run( self.details, self.files )
-
-                if result is not None:          # None == checker not implemented
-                    status    = result[0]
-                    shortText = result[3]
-                    logging.debug( shortText )
-
-                    if status == FAILED:
-                        overallResult = False
-
-                        results[ ruleID ] = result
-
-            else:
-
-                logging.info( 'not enabled: %s', ruleID )
+
+                if status == FAILED:
+                    overallResult = False
+
+                    results[ ruleID ] = result
 
             i += 1
 
@@ -299,12 +281,12 @@
                 ( ruleID, rule ) = ruleTuple
                 ruleIDs.append( ruleID )
 
-                if not hasattr( rule, 'run' ):
+                if rule.sqLevel is None:
+                    logging.debug( '%s: rule was removed', ruleID )
+
+                elif not hasattr( rule, 'run' ):
                     logging.info( '%s: not implemented', ruleID )
                     self.checkersAvailable.remove( ruleTuple )
-
-                elif rule.sqLevel is None:
-                    logging.debug( '%s: rule was removed', ruleID )
 
                 elif ruleID in sqOptInRules:
                     logging.debug( '%s: enabled (opt-in via pkgInfo.py)', ruleID )
@@ -314,14 +296,7 @@
                     logging.debug( '%s: disabled (opt-out via pkgInfo.py)', ruleID )
 
                 elif sqLevel not in rule.sqLevel:
-<<<<<<< HEAD
                     logging.debug( "not checked (not required at level='%s')", sqLevel )
-
-                elif not hasattr( rule, 'run' ):
-                    logging.debug( 'not implemented' )
-=======
-                    logging.debug( "%s: skipped (not required at level='%s')", ruleID, sqLevel )
->>>>>>> c11fb71b
 
                 elif ruleID not in sqOptOutRules[:]:
                     self.checkersEnabled.append( (ruleID, rule) )
