--- conflicted
+++ resolved
@@ -587,8 +587,6 @@
     assert result[0] == 'FAILED'
 
 
-<<<<<<< HEAD
-=======
 def test_runC16_package_without_function_like_defines( toolBOSLibDetector ):
     """
         test rule C16 that checks for C/C++ function-like macro presence,
@@ -768,5 +766,4 @@
     assert result[0] == 'OK'
 
 
->>>>>>> 0bd7691e
 # EOF